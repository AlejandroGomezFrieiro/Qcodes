--- conflicted
+++ resolved
@@ -121,14 +121,12 @@
     data), `Wait` times, or other `ActiveLoop`s or `Loop`s to nest inside
     this one.
     '''
-<<<<<<< HEAD
-    def __init__(self, sweep_values, delay):
+
+    def __init__(self, sweep_values, delay=0):
         super().__init__()
-=======
-    def __init__(self, sweep_values, delay=0):
         if not delay >= 0:
             raise ValueError('delay must be > 0, not {}'.format(repr(delay)))
->>>>>>> 294b13d0
+
         self.sweep_values = sweep_values
         self.delay = delay
         self.nested_loop = None
