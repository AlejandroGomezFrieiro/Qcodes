"""
Measured and/or controlled parameters

<<<<<<< HEAD
Anything that you want to either measure or control within QCoDeS should
satisfy the Parameter interface. Most of the time that is easiest to do
by either using or subclassing one of the classes defined here, but you can
also use any class with the right attributes.

TODO (alexcjohnson) update this with the real duck-typing requirements or
create an ABC for Parameter and MultiParameter - or just remove this statement
if everyone is happy to use these classes.

This file defines four classes of parameters:

``Parameter`` and ``MultiParameter`` must be subclassed:

- ``Parameter`` is the base class for scalar-valued parameters, if you have
    custom code to read or write a single value. Provides ``sweep`` and
    ``__getitem__`` (slice notation) methods to use a settable parameter as
    the swept variable in a ``Loop``. To use, fill in ``super().__init__``,
    and provide a ``get`` method, a ``set`` method, or both.

- ``MultiParameter`` is the base class for multi-valued parameters. Currently
    not settable, only gettable, but can return an arbitrary collection of
    scalar and array values and can be used in ``Measure`` or ``Loop`` to
    feed data to a ``DataSet``. To use, provide a ``get`` method
    that returns a sequence of values, and describe those values in
    ``super().__init__``.

``StandardParameter`` and ``ManualParameter`` can be instantiated directly:

- ``StandardParameter`` is the default class for instrument parameters
    (see ``Instrument.add_parameter``). Can be gettable, settable, or both.
    Provides a standardized interface to construct strings to pass to the
    instrument's ``write`` and ``ask`` methods (but can also be given other
    functions to execute on ``get`` or ``set``), to convert the string
    responses to meaningful output, and optionally to ramp a setpoint with
    stepped ``write`` calls from a single ``set``. Does not need to be
    subclassed, just instantiated.

- ``ManualParameter`` is for values you want to keep track of but cannot
    set or get electronically. Holds the last value it was ``set`` to, and
    returns it on ``get``.
=======
The Parameter class is meant for direct parameters of instruments (ie
subclasses of Instrument) but elsewhere in Qcodes we can use anything
as a parameter if it has the right attributes:

To use Parameters in data acquisition loops, they should have:

    - .name - like a variable name, ie no spaces or weird characters
    - .label - string to use as an axis label (optional, defaults to .name)
      (except for composite measurements, see below)

Controlled parameters should have a .set(value) method, which takes a single
value to apply to this parameter. To use this parameter for sweeping, also
connect its __getitem__ to SweepFixedValues as below.

Measured parameters should have .get() which can return:

- a single value:

    - parameter should have .name and optional .label as above

- several values of different meaning (raw and measured, I and Q,
  a set of fit parameters, that sort of thing, that all get measured/calculated
  at once):

    - parameter should have .names and optional .labels, each a sequence with
      the same length as returned by .get()

- an array of values of one type:

    - parameter should have .name and optional .label as above, but also
      .shape attribute, which is an integer (or tuple of integers) describing
      the shape of the returned array (which must be fixed)
      optionally also .setpoints, array(s) of setpoint values for this data
      otherwise we will use integers from 0 in each direction as the setpoints

- several arrays of values (all the same shape):

    -  define .names (and .labels) AND .shape (and .setpoints)

>>>>>>> c29a87c1
"""

from datetime import datetime, timedelta
from copy import copy
import time
import logging
import os
import collections

import numpy

from qcodes.utils.deferred_operations import DeferredOperations
from qcodes.utils.helpers import (permissive_range, wait_secs, is_sequence,
                                  is_sequence_of, DelegateAttributes,
                                  full_class, named_repr, warn_units)
from qcodes.utils.metadata import Metadatable
from qcodes.utils.command import Command, NoCommandError
from qcodes.utils.validators import Validator, Numbers, Ints, Enum
from qcodes.instrument.sweep_values import SweepFixedValues
from qcodes.data.data_array import DataArray


class _BaseParameter(Metadatable, DeferredOperations):
    """
<<<<<<< HEAD
    Shared behavior for simple and multi parameters. Not intended to be used
    directly, normally you should use ``StandardParameter`` or
    ``ManualParameter``, or create your own subclass of ``Parameter`` or
    ``MultiParameter``.

    Args:
        name (str): the local name of the parameter. Should be a valid
            identifier, ie no spaces or special characters. If this parameter
            is part of an Instrument or Station, this should match how it will
            be referenced from that parent, ie ``instrument.name`` or
            ``instrument.parameters[name]``

        instrument (Optional[Instrument]): the instrument this parameter
            belongs to, if any

        snapshot_get (Optional[bool]): False prevents any update to the
            parameter during a snapshot, even if the snapshot was called with
            ``update=True``, for example if it takes too long to update.
            Default True.

        metadata (Optional[dict]): extra information to include with the
            JSON snapshot of the parameter
=======
    Define one generic parameter, not necessarily part of
    an instrument. can be settable and/or gettable.

    A settable Parameter has a .set method, and supports only a single value
    at a time (see below)

    A gettable Parameter has a .get method, which may return:

    1.  a single value
    2.  a sequence of values with different names (for example,
        raw and interpreted, I and Q, several fit parameters...)
    3.  an array of values all with the same name, but at different
        setpoints (for example, a time trace or fourier transform that
        was acquired in the hardware and all sent to the computer at once)
    4.  2 & 3 together: a sequence of arrays. All arrays should be the same
        shape.
    5.  a sequence of differently shaped items

    Because .set only supports a single value, if a Parameter is both
    gettable AND settable, .get should return a single value too (case 1)

    Parameters have a .get_latest method that simply returns the most recent
    set or measured value. This can either be called ( param.get_latest() )
    or used in a Loop as if it were a (gettable-only) parameter itself:

        Loop(...).each(param.get_latest)


    The constructor arguments change somewhat between these cases:

    Todo:
        no idea how to document such a constructor

    Args:
        name: (1&3) the local name of this parameter, should be a valid
            identifier, ie no spaces or special characters

        names: (2,4,5) a tuple of names

        label: (1&3) string to use as an axis label for this parameter
            defaults to name

        labels: (2,4,5) a tuple of labels

        units: (1&3) string that indicates units of parameter for use in axis
            label and snapshot

        shape: (3&4) a tuple of integers for the shape of array returned by
            .get().

        shapes: (5) a tuple of tuples, each one as in `shape`.
            Single values should be denoted by None or ()

        setpoints: (3,4,5) the setpoints for the returned array of values.
            3&4 - a tuple of arrays. The first array is be 1D, the second 2D,
            etc.
            5 - a tuple of tuples of arrays
            Defaults to integers from zero in each respective direction
            Each may be either a DataArray, a numpy array, or a sequence
            (sequences will be converted to numpy arrays)
            NOTE: if the setpoints will be different each measurement, leave
            this out and return the setpoints (with extra names) in the get.

        setpoint_names: (3,4,5) one identifier (like `name`) per setpoint
            array. Ignored if `setpoints` are DataArrays, which already have
            names.

        setpoint_labels: (3&4) one label (like `label`) per setpoint array.
            Overridden if `setpoints` are DataArrays and already have labels.

        vals: allowed values for setting this parameter (only relevant
            if it has a setter),  defaults to Numbers()

        docstring (Optional[string]): documentation string for the __doc__
            field of the object. The __doc__ field of the instance is used by
            some help systems, but not all

        snapshot_get (bool): Prevent any update to the parameter
          for example if it takes too long to update

>>>>>>> c29a87c1
    """
    def __init__(self, name, instrument, snapshot_get, metadata):
        super().__init__(metadata)
        self._snapshot_get = snapshot_get
        self.name = str(name)
        self._instrument = instrument

        self.has_get = hasattr(self, 'get')
        self.has_set = hasattr(self, 'set')
<<<<<<< HEAD
=======
        self._meta_attrs = ['setpoint_names', 'setpoint_labels']

        # always let the parameter have a single name (in fact, require this!)
        # even if it has names too
        self.name = str(name)

        if names is not None:
            # check for names first - that way you can provide both name
            # AND names for instrument parameters - name is how you get the
            # object (from the parameters dict or the delegated attributes),
            # and names are the items it returns
            self.names = names
            self.labels = names if labels is None else names
            self.units = units if units is not None else [''] * len(names)

            self.set_validator(vals or Anything())
            self.__doc__ = os.linesep.join((
                'Parameter class:' + os.linesep,
                '* `names` %s' % ', '.join(self.names),
                '* `labels` %s' % ', '.join(self.labels),
                '* `units` %s' % ', '.join(self.units)))
            self._meta_attrs.extend(['names', 'labels', 'units'])

        elif name is not None:
            self.label = name if label is None else label
            self.units = units if units is not None else ''

            # vals / validate only applies to simple single-value parameters
            self.set_validator(vals)

            # generate default docstring
            self.__doc__ = os.linesep.join((
                'Parameter class:' + os.linesep,
                '* `name` %s' % self.name,
                '* `label` %s' % self.label,
                # TODO is this unit s a typo? shouldnt that be unit?
                '* `units` %s' % self.units,
                '* `vals` %s' % repr(self._vals)))
            self._meta_attrs.extend(['name', 'label', 'units', 'vals'])
>>>>>>> c29a87c1

        if not (self.has_get or self.has_set):
            raise AttributeError('A parameter must have either a get or a '
                                 'set method, or both.')

        # record of latest value and when it was set or measured
        # what exactly this means is different for different subclasses
        # but they all use the same attributes so snapshot is consistent.
        self._latest_value = None
        self._latest_ts = None
<<<<<<< HEAD
=======

        if docstring is not None:
            self.__doc__ = docstring + os.linesep + os.linesep + self.__doc__

>>>>>>> c29a87c1
        self.get_latest = GetLatest(self)

        # subclasses should extend this list with extra attributes they
        # want automatically included in the snapshot
        self._meta_attrs = ['name', 'instrument']

    def __repr__(self):
        return named_repr(self)

    def __call__(self, *args):
        if len(args) == 0:
            if self.has_get:
                return self.get()
            else:
                raise NotImplementedError('no get cmd found in' +
                                          ' Parameter {}'.format(self.name))
        else:
            if self.has_set:
                self.set(*args)
            else:
                raise NotImplementedError('no set cmd found in' +
                                          ' Parameter {}'.format(self.name))

    def _latest(self):
        return {
            'value': self._latest_value,
            'ts': self._latest_ts
        }

    # get_attrs ignores leading underscores, unless they're in this list
    _keep_attrs = ['__doc__', '_vals']

    def get_attrs(self):
        """
        Attributes recreated as properties in the RemoteParameter proxy.

        Grab the names of all attributes that the RemoteParameter needs
        to function like the main one (in loops etc)

        Returns:
            list: All public attribute names, plus docstring and _vals
        """
        out = []

        for attr in dir(self):
            # while we're keeping units as a deprecated attribute in some
            # classes, avoid calling it here so we don't get spurious errors
            if ((attr[0] == '_' and attr not in self._keep_attrs) or
                    (attr != 'units' and callable(getattr(self, attr)))):
                continue
            out.append(attr)

        return out

    def snapshot_base(self, update=False):
        """
        State of the parameter as a JSON-compatible dict.

        Args:
            update (bool): If True, update the state by calling
                    parameter.get().
                    If False, just use the latest values in memory.

        Returns:
            dict: base snapshot
        """

        if self.has_get and self._snapshot_get and update:
            self.get()

        state = self._latest()
        state['__class__'] = full_class(self)

        if isinstance(state['ts'], datetime):
            state['ts'] = state['ts'].strftime('%Y-%m-%d %H:%M:%S')

        for attr in set(self._meta_attrs):
            if attr == 'instrument' and self._instrument:
                state.update({
                    'instrument': full_class(self._instrument),
                    'instrument_name': self._instrument.name
                })

            elif hasattr(self, attr):
                val = getattr(self, attr)
                attr_strip = attr.lstrip('_')  # eg _vals - do not include _
                if isinstance(val, Validator):
                    state[attr_strip] = repr(val)
                else:
                    state[attr_strip] = val

        return state

    def _save_val(self, value):
        self._latest_value = value
        self._latest_ts = datetime.now()

    @property
    def full_name(self):
        """Include the instrument name with the Parameter name if possible."""
        try:
            inst_name = self._instrument.name
            if inst_name:
                return inst_name + '_' + self.name
        except AttributeError:
            pass

        return self.name


class Parameter(_BaseParameter):
    """
    A parameter that represents a single degree of freedom.
    Not necessarily part of an instrument.

    Subclasses should define either a ``set`` method, a ``get`` method, or
    both.

    Parameters have a ``.get_latest`` method that simply returns the most
    recent set or measured value. This can be called ( ``param.get_latest()`` )
    or used in a ``Loop`` as if it were a (gettable-only) parameter itself:
        ``Loop(...).each(param.get_latest)``

    Note: If you want ``.get`` or ``.set`` to save the measurement for
    ``.get_latest``, you must explicitly call ``self._save_val(value)``
    inside ``.get`` and ``.set``.

    Args:
        name (str): the local name of the parameter. Should be a valid
            identifier, ie no spaces or special characters. If this parameter
            is part of an Instrument or Station, this is how it will be
            referenced from that parent, ie ``instrument.name`` or
            ``instrument.parameters[name]``

        instrument (Optional[Instrument]): the instrument this parameter
            belongs to, if any

        label (Optional[str]): Normally used as the axis label when this
            parameter is graphed, along with ``unit``.

        unit (Optional[str]): The unit of measure. Use ``''`` for unitless.

        units (Optional[str]): DEPRECATED, redirects to ``unit``.

        vals (Optional[Validator]): Allowed values for setting this parameter.
            Only relevant if settable. Defaults to ``Numbers()``

        docstring (Optional[str]): documentation string for the __doc__
            field of the object. The __doc__ field of the instance is used by
            some help systems, but not all

        snapshot_get (Optional[bool]): False prevents any update to the
            parameter during a snapshot, even if the snapshot was called with
            ``update=True``, for example if it takes too long to update.
            Default True.

        metadata (Optional[dict]): extra information to include with the
            JSON snapshot of the parameter
    """
    def __init__(self, name, instrument=None, label=None,
                 unit=None, units=None, vals=None, docstring=None,
                 snapshot_get=True, metadata=None):
        super().__init__(name, instrument, snapshot_get, metadata)

        self._meta_attrs.extend(['label', 'unit', '_vals'])

        self.label = name if label is None else label

        if units is not None:
            warn_units('Parameter', self)
            if unit is None:
                unit = units
        self.unit = unit if unit is not None else ''

        self.set_validator(vals)

        # generate default docstring
        self.__doc__ = os.linesep.join((
            'Parameter class:',
            '* `name` %s' % self.name,
            '* `label` %s' % self.label,
            '* `unit` %s' % self.unit,
            '* `vals` %s' % repr(self._vals)))

        if docstring is not None:
            self.__doc__ = docstring + os.linesep + self.__doc__

    def set_validator(self, vals):
        """
        Set a validator `vals` for this parameter.

        Args:
            vals (Validator):  validator to set
        """
        if vals is None:
            self._vals = Numbers()
        elif isinstance(vals, Validator):
            self._vals = vals
        else:
            raise TypeError('vals must be a Validator')

    def validate(self, value):
        """
        Validate value

        Args:
            value (any): value to validate

        """
        if self._instrument:
            context = (getattr(self._instrument, 'name', '') or
                       str(self._instrument.__class__)) + '.' + self.name
        else:
            context = self.name

        self._vals.validate(value, 'Parameter: ' + context)

    def sweep(self, start, stop, step=None, num=None):
        """
        Create a collection of parameter values to be iterated over.
        Requires `start` and `stop` and (`step` or `num`)
        The sign of `step` is not relevant.

        Args:
            start (Union[int, float]): The starting value of the sequence.
            stop (Union[int, float]): The end value of the sequence.
            step (Optional[Union[int, float]]):  Spacing between values.
            num (Optional[int]): Number of values to generate.

        Returns:
            SweepFixedValues: collection of parameter values to be
                iterated over

        Examples:
            >>> sweep(0, 10, num=5)
             [0.0, 2.5, 5.0, 7.5, 10.0]
            >>> sweep(5, 10, step=1)
            [5.0, 6.0, 7.0, 8.0, 9.0, 10.0]
            >>> sweep(15, 10.5, step=1.5)
            >[15.0, 13.5, 12.0, 10.5]
        """
        return SweepFixedValues(self, start=start, stop=stop,
                                step=step, num=num)

    def __getitem__(self, keys):
        """
        Slice a Parameter to get a SweepValues object
        to iterate over during a sweep
        """
        return SweepFixedValues(self, keys)

    @property
    def units(self):
        warn_units('Parameter', self)
        return self.unit


class ArrayParameter(_BaseParameter):
    """
    A gettable parameter that returns an array of values.
    Not necessarily part of an instrument.

    Subclasses should define a ``.get`` method, which returns an array.
    When used in a ``Loop`` or ``Measure`` operation, this will be entered
    into a single ``DataArray``, with extra dimensions added by the ``Loop``.
    The constructor args describe the array we expect from each ``.get`` call
    and how it should be handled.

    For now you must specify upfront the array shape, and this cannot change
    from one call to the next. Later we intend to require only that you specify
    the dimension, and the size of each dimension can vary from call to call.

    Note: If you want ``.get`` to save the measurement for ``.get_latest``,
    you must explicitly call ``self._save_val(items)`` inside ``.get``.

    Args:
        name (str): the local name of the parameter. Should be a valid
            identifier, ie no spaces or special characters. If this parameter
            is part of an Instrument or Station, this is how it will be
            referenced from that parent, ie ``instrument.name`` or
            ``instrument.parameters[name]``

        shape (Tuple[int]): The shape (as used in numpy arrays) of the array
            to expect. Scalars should be denoted by (), 1D arrays as (n,),
            2D arrays as (n, m), etc.

        instrument (Optional[Instrument]): the instrument this parameter
            belongs to, if any

        label (Optional[str]): Normally used as the axis label when this
            parameter is graphed, along with ``unit``.

        unit (Optional[str]): The unit of measure. Use ``''`` for unitless.

        units (Optional[str]): DEPRECATED, redirects to ``unit``.

        setpoints (Optional[Tuple[setpoint_array]]):
            ``setpoint_array`` can be a DataArray, numpy.ndarray, or sequence.
            The setpoints for each dimension of the returned array. An
            N-dimension item should have N setpoint arrays, where the first is
            1D, the second 2D, etc.
            If omitted for any or all items, defaults to integers from zero in
            each respective direction.
            Note: if the setpoints will be different each measurement, leave
            this out and return the setpoints (with extra names) in ``.get``.

        setpoint_names (Optional[Tuple[str]]): one identifier (like
            ``name``) per setpoint array. Ignored if a setpoint is a
            DataArray, which already has a name.

        setpoint_labels (Optional[Tuple[str]]): one label (like ``labels``)
            per setpoint array. Ignored if a setpoint is a DataArray, which
            already has a label.

            TODO (alexchjohnson) we need setpoint_units (and in MultiParameter)

        docstring (Optional[str]): documentation string for the __doc__
            field of the object. The __doc__ field of the instance is used by
            some help systems, but not all

        snapshot_get (bool): Prevent any update to the parameter, for example
            if it takes too long to update. Default True.

        metadata (Optional[dict]): extra information to include with the
            JSON snapshot of the parameter
    """
    def __init__(self, name, shape, instrument=None,
                 label=None, unit=None, units=None,
                 setpoints=None, setpoint_names=None, setpoint_labels=None,
                 docstring=None, snapshot_get=True, metadata=None):
        super().__init__(name, instrument, snapshot_get, metadata)

        if self.has_set:  # TODO (alexcjohnson): can we support, ala Combine?
            raise AttributeError('ArrayParameters do not support set '
                                 'at this time.')

        self._meta_attrs.extend(['setpoint_names', 'setpoint_labels',
                                 'label', 'unit'])

        self.label = name if label is None else label

        if units is not None:
            warn_units('ArrayParameter', self)
            if unit is None:
                unit = units
        self.unit = unit if unit is not None else ''

        nt = type(None)

        if not is_sequence_of(shape, int):
            raise ValueError('shapes must be a tuple of ints, not ' +
                             repr(shape))
        self.shape = shape

        # require one setpoint per dimension of shape
        sp_shape = (len(shape),)

        sp_types = (nt, DataArray, collections.Sequence,
                    collections.Iterator)
        if (setpoints is not None and
                not is_sequence_of(setpoints, sp_types, shape=sp_shape)):
            raise ValueError('setpoints must be a tuple of arrays')
        if (setpoint_names is not None and
                not is_sequence_of(setpoint_names, (nt, str), shape=sp_shape)):
            raise ValueError('setpoint_names must be a tuple of strings')
        if (setpoint_labels is not None and
                not is_sequence_of(setpoint_labels, (nt, str),
                                   shape=sp_shape)):
            raise ValueError('setpoint_labels must be a tuple of strings')

        self.setpoints = setpoints
        self.setpoint_names = setpoint_names
        self.setpoint_labels = setpoint_labels

        self.__doc__ = os.linesep.join((
            'Parameter class:',
            '* `name` %s' % self.name,
            '* `label` %s' % self.label,
            '* `unit` %s' % self.unit,
            '* `shape` %s' % repr(self.shape)))

        if docstring is not None:
            self.__doc__ = docstring + os.linesep + self.__doc__

    @property
    def units(self):
        warn_units('ArrayParameter', self)
        return self.unit


def _is_nested_sequence_or_none(obj, types, shapes):
    """Validator for MultiParameter setpoints/names/labels"""
    if obj is None:
        return True

    if not is_sequence_of(obj, tuple, shape=(len(shapes),)):
        return False

    for obji, shapei in zip(obj, shapes):
        if not is_sequence_of(obji, types, shape=(len(shapei),)):
            return False

    return True


class MultiParameter(_BaseParameter):
    """
    A gettable parameter that returns multiple values with separate names,
    each of arbitrary shape.
    Not necessarily part of an instrument.

    Subclasses should define a ``.get`` method, which returns a sequence of
    values. When used in a ``Loop`` or ``Measure`` operation, each of these
    values will be entered into a different ``DataArray``. The constructor
    args describe what data we expect from each ``.get`` call and how it
    should be handled. ``.get`` should always return the same number of items,
    and most of the constructor arguments should be tuples of that same length.

    For now you must specify upfront the array shape of each item returned by
    ``.get``, and this cannot change from one call to the next. Later we intend
    to require only that you specify the dimension of each item returned, and
    the size of each dimension can vary from call to call.

    Note: If you want ``.get`` to save the measurement for ``.get_latest``,
    you must explicitly call ``self._save_val(items)`` inside ``.get``.

    Args:
        name (str): the local name of the whole parameter. Should be a valid
            identifier, ie no spaces or special characters. If this parameter
            is part of an Instrument or Station, this is how it will be
            referenced from that parent, ie ``instrument.name`` or
            ``instrument.parameters[name]``

        names (Tuple[str]): A name for each item returned by a ``.get``
            call. Will be used as the basis of the ``DataArray`` names
            when this parameter is used to create a ``DataSet``.

        shapes (Tuple[Tuple[int]]): The shape (as used in numpy arrays) of
            each item. Scalars should be denoted by (), 1D arrays as (n,),
            2D arrays as (n, m), etc.

        instrument (Optional[Instrument]): the instrument this parameter
            belongs to, if any

        labels (Optional[Tuple[str]]): A label for each item. Normally used
            as the axis label when a component is graphed, along with the
            matching entry from ``units``.

        units (Optional[Tuple[str]]): The unit of measure for each item.
            Use ``''`` or ``None`` for unitless values.

        setpoints (Optional[Tuple[Tuple[setpoint_array]]]):
            ``setpoint_array`` can be a DataArray, numpy.ndarray, or sequence.
            The setpoints for each returned array. An N-dimension item should
            have N setpoint arrays, where the first is 1D, the second 2D, etc.
            If omitted for any or all items, defaults to integers from zero in
            each respective direction.
            Note: if the setpoints will be different each measurement, leave
            this out and return the setpoints (with extra names) in ``.get``.

        setpoint_names (Optional[Tuple[Tuple[str]]]): one identifier (like
            ``name``) per setpoint array. Ignored if a setpoint is a
            DataArray, which already has a name.

        setpoint_labels (Optional[Tuple[Tuple[str]]]): one label (like
            ``labels``) per setpoint array. Ignored if a setpoint is a
            DataArray, which already has a label.

        docstring (Optional[str]): documentation string for the __doc__
            field of the object. The __doc__ field of the instance is used by
            some help systems, but not all

        snapshot_get (bool): Prevent any update to the parameter, for example
            if it takes too long to update. Default True.

        metadata (Optional[dict]): extra information to include with the
            JSON snapshot of the parameter
    """
    def __init__(self, name, names, shapes, instrument=None,
                 labels=None, units=None,
                 setpoints=None, setpoint_names=None, setpoint_labels=None,
                 docstring=None, snapshot_get=True, metadata=None):
        super().__init__(name, instrument, snapshot_get, metadata)

        if self.has_set:  # TODO (alexcjohnson): can we support, ala Combine?
            raise AttributeError('MultiParameters do not support set '
                                 'at this time.')

        self._meta_attrs.extend(['setpoint_names', 'setpoint_labels',
                                 'names', 'labels', 'units'])

        if not is_sequence_of(names, str):
            raise ValueError('names must be a tuple of strings, not' +
                             repr(names))

        self.names = names
        self.labels = labels if labels is not None else names
        self.units = units if units is not None else [''] * len(names)

        nt = type(None)

        if (not is_sequence_of(shapes, int, depth=2) or
                len(shapes) != len(names)):
            raise ValueError('shapes must be a tuple of tuples '
                             'of ints, not ' + repr(shapes))
        self.shapes = shapes

        sp_types = (nt, DataArray, collections.Sequence,
                    collections.Iterator)
        if not _is_nested_sequence_or_none(setpoints, sp_types, shapes):
            raise ValueError('setpoints must be a tuple of tuples of arrays')

        if not _is_nested_sequence_or_none(setpoint_names, (nt, str), shapes):
            raise ValueError(
                'setpoint_names must be a tuple of tuples of strings')

        if not _is_nested_sequence_or_none(setpoint_labels, (nt, str), shapes):
            raise ValueError(
                'setpoint_labels must be a tuple of tuples of strings')

        self.setpoints = setpoints
        self.setpoint_names = setpoint_names
        self.setpoint_labels = setpoint_labels

        self.__doc__ = os.linesep.join((
            'MultiParameter class:',
            '* `name` %s' % self.name,
            '* `names` %s' % ', '.join(self.names),
            '* `labels` %s' % ', '.join(self.labels),
            '* `units` %s' % ', '.join(self.units)))

        if docstring is not None:
            self.__doc__ = docstring + os.linesep + self.__doc__

    @property
    def full_names(self):
        """Include the instrument name with the Parameter names if possible."""
        try:
            inst_name = self._instrument.name
            if inst_name:
                return [inst_name + '_' + name for name in self.names]
        except AttributeError:
            pass

        return self.names


def no_setter(*args, **kwargs):
    raise NotImplementedError('This Parameter has no setter defined.')


def no_getter(*args, **kwargs):
    raise NotImplementedError(
        'This Parameter has no getter, use .get_latest to get the most recent '
        'set value.')


class StandardParameter(Parameter):
    """
    Define one measurement parameter.

    Args:
        name (str): the local name of this parameter

        instrument (Optional[Instrument]): the instrument this parameter
            belongs to, if any

        get_cmd (Optional[Union[str, function]]): a string or function to
            get this parameter. You can only use a string if an instrument is
            provided, then this string will be passed to instrument.ask

        get_parser ( Optional[function]): function to transform the response
            from get to the final output value.
            See also val_mapping

        set_cmd (Optional[Union[str, function]]): command to set this
            parameter, either:

            - a string (containing one field to .format, like "{}" etc)
              you can only use a string if an instrument is provided,
              this string will be passed to instrument.write
            - a function (of one parameter)

        set_parser (Optional[function]): function to transform the input set
            value to an encoded value sent to the instrument.
            See also val_mapping

        val_mapping (Optional[dict]): a bidirectional map data/readable values
            to instrument codes, expressed as a dict:
            ``{data_val: instrument_code}``
            For example, if the instrument uses '0' to mean 1V and '1' to mean
            10V, set val_mapping={1: '0', 10: '1'} and on the user side you
            only see 1 and 10, never the coded '0' and '1'

            If vals is omitted, will also construct a matching Enum validator.
            NOTE: only applies to get if get_cmd is a string, and to set if
            set_cmd is a string.

            You can use ``val_mapping`` with ``get_parser``, in which case
            ``get_parser`` acts on the return value from the instrument first,
            then ``val_mapping`` is applied (in reverse).

            You CANNOT use ``val_mapping`` and ``set_parser`` together - that
            would just provide too many ways to do the same thing.

        vals (Optional[Validator]): a Validator object for this parameter

        delay (Optional[Union[int, float]]): time (in seconds) to wait after
            the *start* of each set, whether part of a sweep or not. Can be
            set to 0 to go maximum speed with no errors.

        max_delay (Optional[Union[int, float]]): If > delay, we don't emit a
            warning unless the time taken during a single set is greater than
            this, even though we aim for delay.

        step (Optional[Union[int, float]]): max increment of parameter value.
            Larger changes are broken into multiple steps this size.

        max_val_age (Optional[Union[int, float]]): max time (in seconds) to
            trust a saved value from this parameter as the starting point of
            a sweep.

        **kwargs: Passed to Parameter parent class

    Raises:
        NoCommandError: if get and set are not found
    """
    def __init__(self, name, instrument=None,
                 get_cmd=None, get_parser=None,
                 set_cmd=None, set_parser=None,
                 delay=None, max_delay=None, step=None, max_val_age=3600,
                 vals=None, val_mapping=None, **kwargs):
        # handle val_mapping before super init because it impacts
        # vals / validation in the base class
        if val_mapping:
            if vals is None:
                vals = Enum(*val_mapping.keys())

            self._get_mapping = {v: k for k, v in val_mapping.items()}

            if get_parser is None:
                get_parser = self._valmapping_get_parser
            else:
                # First run get_parser, then run the result through
                # val_mapping
                self._get_preparser = get_parser
                get_parser = self._valmapping_with_preparser

            if set_parser is None:
                self._set_mapping = val_mapping
                set_parser = self._set_mapping.__getitem__
            else:
                raise TypeError(
                    'You cannot use set_parser and val_mapping together.')

        if get_parser is not None and not isinstance(get_cmd, str):
            logging.warning('get_parser is set, but will not be used ' +
                            '(name %s)' % name)
        super().__init__(name=name, instrument=instrument, vals=vals, **kwargs)

        self._meta_attrs.extend(['sweep_step', 'sweep_delay',
                                 'max_sweep_delay'])

        # stored value from last .set() or .get()
        # normally only used by set with a sweep, to avoid
        # having to call .get() for every .set()
        self._max_val_age = 0

        self._set_get(get_cmd, get_parser)
        self._set_set(set_cmd, set_parser)
        self.set_delay(delay, max_delay)
        self.set_step(step, max_val_age)

        if not (self.has_get or self.has_set):
            raise NoCommandError('neither set nor get cmd found in' +
                                 ' Parameter {}'.format(self.name))

    def get(self):
        try:
            value = self._get()
            self._save_val(value)
            return value
        except Exception as e:
            e.args = e.args + ('getting {}'.format(self.full_name),)
            raise e

    def _valmapping_get_parser(self, val):
        """
        Get parser to be used in the case that a val_mapping is defined
        and a separate get_parser is not defined.

        Tries to match against defined strings in the mapping dictionary. If
        there are no matches, we try to convert the val into an integer.
        """

        # Try and match the raw value from the instrument directly
        try:
            return self._get_mapping[val]
        except KeyError:
            pass

        # If there is no match, we can try to convert the parameter into a
        # numeric value
        try:
            val = int(val)
            return self._get_mapping[val]
        except (ValueError, KeyError):
            raise KeyError("Unmapped value from instrument: {!r}".format(val))

    def _valmapping_with_preparser(self, val):
        return self._valmapping_get_parser(self._get_preparser(val))

    def _set_get(self, get_cmd, get_parser):
        exec_str = self._instrument.ask if self._instrument else None
        self._get = Command(arg_count=0, cmd=get_cmd, exec_str=exec_str,
                            output_parser=get_parser,
                            no_cmd_function=no_getter)

        self.has_get = (get_cmd is not None)

    def _set_set(self, set_cmd, set_parser):
        # note: this does not set the final setter functions. that's handled
        # in self.set_sweep, when we choose a swept or non-swept setter.
        exec_str = self._instrument.write if self._instrument else None
        self._set = Command(arg_count=1, cmd=set_cmd, exec_str=exec_str,
                            input_parser=set_parser, no_cmd_function=no_setter)

        self.has_set = set_cmd is not None

    def _validate_and_set(self, value):
        try:
            clock = time.perf_counter()
            self.validate(value)
            self._set(value)
            self._save_val(value)
            if self._delay is not None:
                clock, remainder = self._update_set_ts(clock)
                time.sleep(remainder)
        except Exception as e:
            e.args = e.args + (
                'setting {} to {}'.format(self.full_name, repr(value)),)
            raise e

    def _sweep_steps(self, value):
        oldest_ok_val = datetime.now() - timedelta(seconds=self._max_val_age)
        state = self._latest()
        if state['ts'] is None or state['ts'] < oldest_ok_val:
            start_value = self.get()
        else:
            start_value = state['value']

        self.validate(start_value)

        if not (isinstance(start_value, (int, float)) and
                isinstance(value, (int, float))):
            # something weird... parameter is numeric but one of the ends
            # isn't, even though it's valid.
            # probably a MultiType with a mix of numeric and non-numeric types
            # just set the endpoint and move on
            logging.warning('cannot sweep {} from {} to {} - jumping.'.format(
                self.name, start_value, value))
            return []

        # drop the initial value, we're already there
        return permissive_range(start_value, value, self._step)[1:]

    def _update_set_ts(self, step_clock):
        # calculate the delay time to the *max* delay,
        # then take off up to the tolerance
        tolerance = self._delay_tolerance
        step_clock += self._delay
        remainder = wait_secs(step_clock + tolerance)
        if remainder <= tolerance:
            # don't allow extra delays to compound
            step_clock = time.perf_counter()
            remainder = 0
        else:
            remainder -= tolerance
        return step_clock, remainder

    def _validate_and_sweep(self, value):
        try:
            self.validate(value)
            step_clock = time.perf_counter()

            for step_val in self._sweep_steps(value):
                self._set(step_val)
                self._save_val(step_val)
                if self._delay is not None:
                    step_clock, remainder = self._update_set_ts(step_clock)
                    time.sleep(remainder)

            self._set(value)
            self._save_val(value)

            if self._delay is not None:
                step_clock, remainder = self._update_set_ts(step_clock)
                time.sleep(remainder)
        except Exception as e:
            e.args = e.args + (
                'setting {} to {}'.format(self.full_name, repr(value)),)
            raise e

    def set_step(self, step, max_val_age=None):
        """
        Configure whether this Parameter uses steps during set operations.
        If step is a positive number, this is the maximum value change
        allowed in one hardware call, so a single set can result in many
        calls to the hardware if the starting value is far from the target.

        Args:
            step (Union[int, float]): A positive number, the largest change
                allowed in one call. All but the final change will attempt to
                change by +/- step exactly

            max_val_age (Optional[int]): Only used with stepping, the max time
                (in seconds) to trust a saved value. If this parameter has not
                been set or measured more recently than this, it will be
                measured before starting to step, so we're confident in the
                value we're starting from.

        Raises:
            TypeError: if step is not numeric
            ValueError: if step is negative
            TypeError:  if step is not integer for an integer parameter
            TypeError: if step is not a number
            TypeError: if max_val_age is not numeric
            ValueError: if max_val_age is negative
        """
        if not step:
            # single-command setting
            self.set = self._validate_and_set

        elif not self._vals.is_numeric:
            raise TypeError('you can only step numeric parameters')
        elif step <= 0:
            raise ValueError('step must be positive')
        elif (isinstance(self._vals, Ints) and
                not isinstance(step, int)):
            raise TypeError(
                'step must be a positive int for an Ints parameter')
        elif not isinstance(step, (int, float)):
            raise TypeError('step must be a number')

        else:
            # stepped setting
            if max_val_age is not None:
                if not isinstance(max_val_age, (int, float)):
                    raise TypeError(
                        'max_val_age must be a number')
                if max_val_age < 0:
                    raise ValueError('max_val_age must be non-negative')
                self._max_val_age = max_val_age

            self._step = step
            self.set = self._validate_and_sweep

    def get_delay(self):
        """Return the delay time of this parameter. Also see `set_delay` """
        return self._delay

    def set_delay(self, delay, max_delay=None):
        """
        Configure this parameter with a delay between set operations.

        Typically used in conjunction with set_step to create an effective
        ramp rate, but can also be used without a step to enforce a delay
        after every set.
        If delay and max_delay are both None or 0, we never emit warnings
        no matter how long the set takes.

        Args:
            delay(Union[int, float]): the target time between set calls. The
                actual time will not be shorter than this, but may be longer
                if the underlying set call takes longer.

            max_delay(Optional[Union[int, float]]): if given, the longest time
                allowed for the underlying set call before we emit a warning.

        Raises:
            TypeError: If delay is not int nor float
            TypeError: If max_delay is not int nor float
            ValueError: If delay is negative
            ValueError: If max_delay is smaller than delay
        """
        if delay is None:
            delay = 0
        if not isinstance(delay, (int, float)):
            raise TypeError('delay must be a number')
        if delay < 0:
            raise ValueError('delay must not be negative')
        self._delay = delay

        if max_delay is not None:
            if not isinstance(max_delay, (int, float)):
                raise TypeError(
                    'max_delay must be a either  int or a float')
            if max_delay < delay:
                raise ValueError('max_delay must be no shorter than delay')
            self._delay_tolerance = max_delay - delay
        else:
            self._delay_tolerance = 0

        if not (self._delay or self._delay_tolerance):
            # denotes that we shouldn't follow the wait code or
            # emit any warnings
            self._delay = None


class ManualParameter(Parameter):
    """
    Define one parameter that reflects a manual setting / configuration.

    Args:
        name (str): the local name of this parameter

        instrument (Optional[Instrument]): the instrument this applies to,
            if any.

        initial_value (Optional[str]): starting value, the
            only invalid value allowed, and None is only allowed as an initial
            value, it cannot be set later

        **kwargs: Passed to Parameter parent class
    """
    def __init__(self, name, instrument=None, initial_value=None, **kwargs):
        super().__init__(name=name, instrument=instrument, **kwargs)
        self._meta_attrs.extend(['initial_value'])

        if initial_value is not None:
            self.validate(initial_value)
            self._save_val(initial_value)

    def set(self, value):
        """
        Validate and saves value
        Args:
            value (any): value to validate and save
        """
        self.validate(value)
        self._save_val(value)

    def get(self):
        """ Return latest value"""
        return self._latest()['value']


class GetLatest(DelegateAttributes, DeferredOperations):
    """
    Wrapper for a Parameter that just returns the last set or measured value
    stored in the Parameter itself.

    Examples:
        >>> # Can be called:
        >>> param.get_latest()
        >>> # Or used as if it were a gettable-only parameter itself:
        >>> Loop(...).each(param.get_latest)

    Args:
        parameter (Parameter): Parameter to be wrapped
    """
    def __init__(self, parameter):
        self.parameter = parameter

    delegate_attr_objects = ['parameter']
    omit_delegate_attrs = ['set']

    def get(self):
        """ Return latest value"""
        return self.parameter._latest()['value']

    def __call__(self):
        return self.get()


def combine(*parameters, name, label=None, unit=None, units=None,
            aggregator=None):
    """
    Combine parameters into one sweepable parameter

    Args:
        *paramters (qcodes.Parameter): the parameters to combine
        name (str): the name of the paramter
        label (Optional[str]): the label of the combined parameter
        unit (Optional[str]): the unit of the combined parameter
        aggregator (Optional[Callable[list[any]]]): a function to aggregate
            the set values into one

    A combined parameter sets all the combined parameters at every point of the
    sweep.
    The sets are called in the same order the parameters are, and
    sequantially.
    """
    parameters = list(parameters)
    multi_par = CombinedParameter(parameters, name, label, unit, units,
                                  aggregator)
    return multi_par


class CombinedParameter(Metadatable):
    """ A combined parameter

    Args:
        *paramters (qcodes.Parameter): the parameters to combine
        name (str): the name of the paramter
        label (Optional[str]): the label of the combined parameter
        unit (Optional[str]): the unit of the combined parameter
        aggregator (Optional[Callable[list[any]]]): a function to aggregate
            the set values into one

    A combined parameter sets all the combined parameters at every point of the
    sweep.
    The sets are called in the same order the parameters are, and
    sequantially.
    """

    def __init__(self, parameters, name, label=None,
                 unit=None, units=None, aggregator=None):
        super().__init__()
        # TODO(giulioungaretti)temporary hack
        # starthack
        # this is a dummy parameter
        # that mimicks the api that a normal parameter has
        self.parameter = lambda: None
        self.parameter.full_name = name
        self.parameter.name = name
        self.parameter.label = label

        if units is not None:
            warn_units('CombinedParameter', self)
            if unit is None:
                unit = units
        self.parameter.unit = unit
        # endhack
        self.parameters = parameters
        self.sets = [parameter.set for parameter in self.parameters]
        self.dimensionality = len(self.sets)

        if aggregator:
            self.f = aggregator
            setattr(self, 'aggregate', self._aggregate)

    def set(self, index: int):
        """
        Set multiple parameters.

        Args:
            index (int): the index of the setpoints one wants to set
        Returns:
            list: values that where actually set
        """
        values = self.setpoints[index]
        for setFunction, value in zip(self.sets, values):
            setFunction(value)
        return values

    def sweep(self, *array: numpy.ndarray):
        """
        Creates a new combined parameter to be iterated over.
        One can sweep over either:

         - n array of lenght m
         - one nxm array

        where n is the number of combined parameters
        and m is the number of setpoints

        Args:
            *array(numpy.ndarray): array(s) of setopoints

        Returns:
            MultiPar: combined parameter
        """
        # if it's a list of arrays, convert to one array
        if len(array) > 1:
            dim = set([len(a) for a in array])
            if len(dim) != 1:
                raise ValueError("Arrays have different number of setpoints")
            array = numpy.array(array).transpose()
        else:
            # cast to array in case users
            # decide to not read docstring
            # and pass a 2d list
            array = numpy.array(array[0])
        new = copy(self)
        _error_msg = """ Dimensionality of array does not match\
                        the number of parameter combined. Expected a \
                        {} dimensional array, got a {} dimensional array. \
                        """
        try:
            if array.shape[1] != self.dimensionality:
                raise ValueError(_error_msg.format(self.dimensionality,
                                                   array.shape[1]))
        except KeyError:
            # this means the array is 1d
            raise ValueError(_error_msg.format(self.dimensionality, 1))

        new.setpoints = array.tolist()
        return new

    def _aggregate(self, *vals):
        # check f args
        return self.f(*vals)

    def __iter__(self):
        return iter(range(len(self.setpoints)))

    def __len__(self):
        # dimension of the sweep_values
        # i.e. how many setpoint
        return numpy.shape(self.setpoints)[0]

    def snapshot_base(self, update=False):
        """
        State of the combined parameter as a JSON-compatible dict.

        Args:
            update (bool):

        Returns:
            dict: base snapshot
        """
        meta_data = collections.OrderedDict()
        meta_data['__class__'] = full_class(self)
        meta_data["unit"] = self.parameter.unit
        meta_data["label"] = self.parameter.label
        meta_data["full_name"] = self.parameter.full_name
        meta_data["aggreagator"] = repr(getattr(self, 'f', None))
        for param in self.parameters:
            meta_data[param.full_name] = param.snapshot()

        return meta_data<|MERGE_RESOLUTION|>--- conflicted
+++ resolved
@@ -1,7 +1,6 @@
 """
 Measured and/or controlled parameters
 
-<<<<<<< HEAD
 Anything that you want to either measure or control within QCoDeS should
 satisfy the Parameter interface. Most of the time that is easiest to do
 by either using or subclassing one of the classes defined here, but you can
@@ -42,47 +41,6 @@
 - ``ManualParameter`` is for values you want to keep track of but cannot
     set or get electronically. Holds the last value it was ``set`` to, and
     returns it on ``get``.
-=======
-The Parameter class is meant for direct parameters of instruments (ie
-subclasses of Instrument) but elsewhere in Qcodes we can use anything
-as a parameter if it has the right attributes:
-
-To use Parameters in data acquisition loops, they should have:
-
-    - .name - like a variable name, ie no spaces or weird characters
-    - .label - string to use as an axis label (optional, defaults to .name)
-      (except for composite measurements, see below)
-
-Controlled parameters should have a .set(value) method, which takes a single
-value to apply to this parameter. To use this parameter for sweeping, also
-connect its __getitem__ to SweepFixedValues as below.
-
-Measured parameters should have .get() which can return:
-
-- a single value:
-
-    - parameter should have .name and optional .label as above
-
-- several values of different meaning (raw and measured, I and Q,
-  a set of fit parameters, that sort of thing, that all get measured/calculated
-  at once):
-
-    - parameter should have .names and optional .labels, each a sequence with
-      the same length as returned by .get()
-
-- an array of values of one type:
-
-    - parameter should have .name and optional .label as above, but also
-      .shape attribute, which is an integer (or tuple of integers) describing
-      the shape of the returned array (which must be fixed)
-      optionally also .setpoints, array(s) of setpoint values for this data
-      otherwise we will use integers from 0 in each direction as the setpoints
-
-- several arrays of values (all the same shape):
-
-    -  define .names (and .labels) AND .shape (and .setpoints)
-
->>>>>>> c29a87c1
 """
 
 from datetime import datetime, timedelta
@@ -107,7 +65,6 @@
 
 class _BaseParameter(Metadatable, DeferredOperations):
     """
-<<<<<<< HEAD
     Shared behavior for simple and multi parameters. Not intended to be used
     directly, normally you should use ``StandardParameter`` or
     ``ManualParameter``, or create your own subclass of ``Parameter`` or
@@ -130,88 +87,6 @@
 
         metadata (Optional[dict]): extra information to include with the
             JSON snapshot of the parameter
-=======
-    Define one generic parameter, not necessarily part of
-    an instrument. can be settable and/or gettable.
-
-    A settable Parameter has a .set method, and supports only a single value
-    at a time (see below)
-
-    A gettable Parameter has a .get method, which may return:
-
-    1.  a single value
-    2.  a sequence of values with different names (for example,
-        raw and interpreted, I and Q, several fit parameters...)
-    3.  an array of values all with the same name, but at different
-        setpoints (for example, a time trace or fourier transform that
-        was acquired in the hardware and all sent to the computer at once)
-    4.  2 & 3 together: a sequence of arrays. All arrays should be the same
-        shape.
-    5.  a sequence of differently shaped items
-
-    Because .set only supports a single value, if a Parameter is both
-    gettable AND settable, .get should return a single value too (case 1)
-
-    Parameters have a .get_latest method that simply returns the most recent
-    set or measured value. This can either be called ( param.get_latest() )
-    or used in a Loop as if it were a (gettable-only) parameter itself:
-
-        Loop(...).each(param.get_latest)
-
-
-    The constructor arguments change somewhat between these cases:
-
-    Todo:
-        no idea how to document such a constructor
-
-    Args:
-        name: (1&3) the local name of this parameter, should be a valid
-            identifier, ie no spaces or special characters
-
-        names: (2,4,5) a tuple of names
-
-        label: (1&3) string to use as an axis label for this parameter
-            defaults to name
-
-        labels: (2,4,5) a tuple of labels
-
-        units: (1&3) string that indicates units of parameter for use in axis
-            label and snapshot
-
-        shape: (3&4) a tuple of integers for the shape of array returned by
-            .get().
-
-        shapes: (5) a tuple of tuples, each one as in `shape`.
-            Single values should be denoted by None or ()
-
-        setpoints: (3,4,5) the setpoints for the returned array of values.
-            3&4 - a tuple of arrays. The first array is be 1D, the second 2D,
-            etc.
-            5 - a tuple of tuples of arrays
-            Defaults to integers from zero in each respective direction
-            Each may be either a DataArray, a numpy array, or a sequence
-            (sequences will be converted to numpy arrays)
-            NOTE: if the setpoints will be different each measurement, leave
-            this out and return the setpoints (with extra names) in the get.
-
-        setpoint_names: (3,4,5) one identifier (like `name`) per setpoint
-            array. Ignored if `setpoints` are DataArrays, which already have
-            names.
-
-        setpoint_labels: (3&4) one label (like `label`) per setpoint array.
-            Overridden if `setpoints` are DataArrays and already have labels.
-
-        vals: allowed values for setting this parameter (only relevant
-            if it has a setter),  defaults to Numbers()
-
-        docstring (Optional[string]): documentation string for the __doc__
-            field of the object. The __doc__ field of the instance is used by
-            some help systems, but not all
-
-        snapshot_get (bool): Prevent any update to the parameter
-          for example if it takes too long to update
-
->>>>>>> c29a87c1
     """
     def __init__(self, name, instrument, snapshot_get, metadata):
         super().__init__(metadata)
@@ -221,48 +96,6 @@
 
         self.has_get = hasattr(self, 'get')
         self.has_set = hasattr(self, 'set')
-<<<<<<< HEAD
-=======
-        self._meta_attrs = ['setpoint_names', 'setpoint_labels']
-
-        # always let the parameter have a single name (in fact, require this!)
-        # even if it has names too
-        self.name = str(name)
-
-        if names is not None:
-            # check for names first - that way you can provide both name
-            # AND names for instrument parameters - name is how you get the
-            # object (from the parameters dict or the delegated attributes),
-            # and names are the items it returns
-            self.names = names
-            self.labels = names if labels is None else names
-            self.units = units if units is not None else [''] * len(names)
-
-            self.set_validator(vals or Anything())
-            self.__doc__ = os.linesep.join((
-                'Parameter class:' + os.linesep,
-                '* `names` %s' % ', '.join(self.names),
-                '* `labels` %s' % ', '.join(self.labels),
-                '* `units` %s' % ', '.join(self.units)))
-            self._meta_attrs.extend(['names', 'labels', 'units'])
-
-        elif name is not None:
-            self.label = name if label is None else label
-            self.units = units if units is not None else ''
-
-            # vals / validate only applies to simple single-value parameters
-            self.set_validator(vals)
-
-            # generate default docstring
-            self.__doc__ = os.linesep.join((
-                'Parameter class:' + os.linesep,
-                '* `name` %s' % self.name,
-                '* `label` %s' % self.label,
-                # TODO is this unit s a typo? shouldnt that be unit?
-                '* `units` %s' % self.units,
-                '* `vals` %s' % repr(self._vals)))
-            self._meta_attrs.extend(['name', 'label', 'units', 'vals'])
->>>>>>> c29a87c1
 
         if not (self.has_get or self.has_set):
             raise AttributeError('A parameter must have either a get or a '
@@ -273,13 +106,6 @@
         # but they all use the same attributes so snapshot is consistent.
         self._latest_value = None
         self._latest_ts = None
-<<<<<<< HEAD
-=======
-
-        if docstring is not None:
-            self.__doc__ = docstring + os.linesep + os.linesep + self.__doc__
-
->>>>>>> c29a87c1
         self.get_latest = GetLatest(self)
 
         # subclasses should extend this list with extra attributes they
@@ -340,8 +166,8 @@
 
         Args:
             update (bool): If True, update the state by calling
-                    parameter.get().
-                    If False, just use the latest values in memory.
+                parameter.get().
+                If False, just use the latest values in memory.
 
         Returns:
             dict: base snapshot
@@ -401,6 +227,7 @@
     Parameters have a ``.get_latest`` method that simply returns the most
     recent set or measured value. This can be called ( ``param.get_latest()`` )
     or used in a ``Loop`` as if it were a (gettable-only) parameter itself:
+
         ``Loop(...).each(param.get_latest)``
 
     Note: If you want ``.get`` or ``.set`` to save the measurement for
@@ -459,13 +286,17 @@
         # generate default docstring
         self.__doc__ = os.linesep.join((
             'Parameter class:',
+            '',
             '* `name` %s' % self.name,
             '* `label` %s' % self.label,
             '* `unit` %s' % self.unit,
             '* `vals` %s' % repr(self._vals)))
 
         if docstring is not None:
-            self.__doc__ = docstring + os.linesep + self.__doc__
+            self.__doc__ = os.linesep.join((
+                docstring,
+                '',
+                self.__doc__))
 
     def set_validator(self, vals):
         """
@@ -594,7 +425,7 @@
             per setpoint array. Ignored if a setpoint is a DataArray, which
             already has a label.
 
-            TODO (alexchjohnson) we need setpoint_units (and in MultiParameter)
+            TODO (alexcjohnson) we need setpoint_units (and in MultiParameter)
 
         docstring (Optional[str]): documentation string for the __doc__
             field of the object. The __doc__ field of the instance is used by
@@ -656,13 +487,17 @@
 
         self.__doc__ = os.linesep.join((
             'Parameter class:',
+            '',
             '* `name` %s' % self.name,
             '* `label` %s' % self.label,
             '* `unit` %s' % self.unit,
             '* `shape` %s' % repr(self.shape)))
 
         if docstring is not None:
-            self.__doc__ = docstring + os.linesep + self.__doc__
+            self.__doc__ = os.linesep.join((
+                docstring,
+                '',
+                self.__doc__))
 
     @property
     def units(self):
@@ -806,13 +641,17 @@
 
         self.__doc__ = os.linesep.join((
             'MultiParameter class:',
+            '',
             '* `name` %s' % self.name,
             '* `names` %s' % ', '.join(self.names),
             '* `labels` %s' % ', '.join(self.labels),
             '* `units` %s' % ', '.join(self.units)))
 
         if docstring is not None:
-            self.__doc__ = docstring + os.linesep + self.__doc__
+            self.__doc__ = os.linesep.join((
+                docstring,
+                '',
+                self.__doc__))
 
     @property
     def full_names(self):
@@ -1216,6 +1055,7 @@
     def set(self, value):
         """
         Validate and saves value
+
         Args:
             value (any): value to validate and save
         """
@@ -1283,8 +1123,8 @@
     """ A combined parameter
 
     Args:
-        *paramters (qcodes.Parameter): the parameters to combine
-        name (str): the name of the paramter
+        *parameters (qcodes.Parameter): the parameters to combine
+        name (str): the name of the parameter
         label (Optional[str]): the label of the combined parameter
         unit (Optional[str]): the unit of the combined parameter
         aggregator (Optional[Callable[list[any]]]): a function to aggregate
@@ -1293,7 +1133,7 @@
     A combined parameter sets all the combined parameters at every point of the
     sweep.
     The sets are called in the same order the parameters are, and
-    sequantially.
+    sequentially.
     """
 
     def __init__(self, parameters, name, label=None,
@@ -1328,6 +1168,7 @@
 
         Args:
             index (int): the index of the setpoints one wants to set
+
         Returns:
             list: values that where actually set
         """
